--- conflicted
+++ resolved
@@ -155,33 +155,7 @@
       ].join('\n'),
     );
   }
-<<<<<<< HEAD
-
-  if (allowAllEntryPoints) {
-    wxt.config.zip.excludeSources = entrypoints.map((entry: Entrypoint) => {
-      return entry.inputPath;
-    });
-  }
-  const targetEntrypoints = entrypoints.filter((entry) => {
-    const { include, exclude } = entry.options;
-    if (include?.length && exclude?.length) {
-      wxt.logger.warn(
-        `The ${entry.name} entrypoint lists both include and exclude, but only one can be used per entrypoint. Entrypoint ignored.`,
-      );
-      return false;
-    }
-    if (exclude?.length && !include?.length) {
-      return !exclude.includes(wxt.config.browser);
-    }
-    if (include?.length && !exclude?.length) {
-      return include.includes(wxt.config.browser);
-    }
-    if (skippedEntrypointNames.includes(entry.name)) {
-      return false;
-    }
-=======
   await wxt.hooks.callHook('entrypoints:resolved', wxt, entrypoints);
->>>>>>> 0d796b63
 
   return entrypoints;
 }
